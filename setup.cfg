[metadata]
name = myst-nb
version = attr: myst_nb.__version__
description = A Jupyter Notebook Sphinx reader built on top of the MyST markdown parser.
long_description = file: README.md
long_description_content_type = text/markdown
url = https://github.com/executablebooks/myst-nb
author = ExecutableBookProject
author_email = chrisj_sewell@hotmail.com
license = BSD-3-Clause
license_file = LICENSE
classifiers =
    Development Status :: 4 - Beta
    Framework :: Sphinx :: Extension
    Intended Audience :: Developers
    License :: OSI Approved :: BSD License
    License :: OSI Approved :: MIT License
    Programming Language :: Python :: 3
    Programming Language :: Python :: 3 :: Only
    Programming Language :: Python :: 3.6
    Programming Language :: Python :: 3.7
    Programming Language :: Python :: 3.8
    Programming Language :: Python :: 3.9
    Programming Language :: Python :: Implementation :: CPython
    Programming Language :: Python :: Implementation :: PyPy
    Topic :: Software Development :: Libraries :: Python Modules
    Topic :: Text Processing :: Markup
keywords =
    markdown
    lexer
    parser
    jupyter
    docutils
    sphinx
project_urls =
    Documentation=https://myst-nb.readthedocs.io

[options]
packages = find:
install_requires =
    docutils>=0.15,<0.18
    importlib_metadata
    ipython
    jupyter-cache~=0.4.1
    myst-parser @ git+git://github.com/executablebooks/MyST-Parser.git@master
    nbformat~=5.0
    pyyaml
<<<<<<< HEAD
    sphinx>=3.5,<5
    sphinx-togglebutton~=0.2.2
    typing-extensions
python_requires = >=3.7
=======
    sphinx>=3.1,<5
    sphinx-togglebutton~=0.3.0
python_requires = >=3.6
>>>>>>> 52f7fb7f
include_package_data = True
zip_safe = True

[options.packages.find]
exclude =
    test*

[options.entry_points]
console_scripts =
    mystnb-docutils-html = myst_nb.docutils_:cli_html
    mystnb-docutils-html5 = myst_nb.docutils_:cli_html5
    mystnb-docutils-latex = myst_nb.docutils_:cli_latex
    mystnb-docutils-xml = myst_nb.docutils_:cli_xml
    mystnb-docutils-pseudoxml = myst_nb.docutils_:cli_pseudoxml
myst_nb.renderers =
    default = myst_nb.render:NbElementRenderer
pygments.lexers =
    myst-ansi = myst_nb.lexers:AnsiColorLexer
    ipythontb = myst_nb.lexers:IPythonTracebackLexer

[options.extras_require]
code_style =
    pre-commit~=2.12
rtd =
    alabaster
    altair
    bokeh
    coconut~=1.4.3
    ipykernel~=5.5
    ipywidgets
    jupytext~=1.11.2
    matplotlib
    numpy
    pandas
    plotly
    sphinx-book-theme~=0.1.0
    sphinx-copybutton
    sphinx-panels~=0.4.1
    sphinxcontrib-bibtex
    sympy
testing =
    coverage<5.0
    beautifulsoup4
    ipykernel~=5.5
    # ipython v8 is only available for Python 3.8+, and it changes exception text
    ipython<8
<<<<<<< HEAD
    ipywidgets
=======
>>>>>>> 52f7fb7f
    jupytext~=1.11.2
    # TODO: 3.4.0 has some warnings that need to be fixed in the tests.
    matplotlib~=3.3.0
    numpy
    # TODO: 1.4.0 has some warnings that need to be fixed in the tests.
    pandas<1.4
    pytest~=5.4
    pytest-cov~=2.8
    pytest-regressions
    pytest-param-files~=0.3.3
    sympy

[flake8]
max-line-length = 100
extend-ignore = E203

[mypy]
show_error_codes = true
check_untyped_defs = true
strict_equality = true
no_implicit_optional = true
warn_unused_ignores = true

[mypy-myst_nb.*]
; can only follow these imports when more of the code is typed
follow_imports = skip

[mypy-docutils.*]
ignore_missing_imports = True

[mypy-nbformat.*]
ignore_missing_imports = True

[mypy-jupyter_cache.*]
ignore_missing_imports = True

[mypy-IPython.*]
ignore_missing_imports = True

[mypy-pygments.*]
ignore_missing_imports = True<|MERGE_RESOLUTION|>--- conflicted
+++ resolved
@@ -45,16 +45,10 @@
     myst-parser @ git+git://github.com/executablebooks/MyST-Parser.git@master
     nbformat~=5.0
     pyyaml
-<<<<<<< HEAD
     sphinx>=3.5,<5
-    sphinx-togglebutton~=0.2.2
+    sphinx-togglebutton~=0.3.0
     typing-extensions
 python_requires = >=3.7
-=======
-    sphinx>=3.1,<5
-    sphinx-togglebutton~=0.3.0
-python_requires = >=3.6
->>>>>>> 52f7fb7f
 include_package_data = True
 zip_safe = True
 
@@ -101,10 +95,7 @@
     ipykernel~=5.5
     # ipython v8 is only available for Python 3.8+, and it changes exception text
     ipython<8
-<<<<<<< HEAD
     ipywidgets
-=======
->>>>>>> 52f7fb7f
     jupytext~=1.11.2
     # TODO: 3.4.0 has some warnings that need to be fixed in the tests.
     matplotlib~=3.3.0
