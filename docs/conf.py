--- conflicted
+++ resolved
@@ -53,9 +53,6 @@
 # so a file named "default.css" will overwrite the builtin "default.css".
 html_static_path = ["_static"]
 jupyter_sphinx_require_url = ""
-<<<<<<< HEAD
 
 jupyter_cache_path = ".jupyter_cache"
-=======
-copybutton_selector = "div:not(.output) > div.highlight pre"
->>>>>>> b45660e7
+copybutton_selector = "div:not(.output) > div.highlight pre"