[build-system]
requires = ["flit_core >=3.4,<4"]
build-backend = "flit_core.buildapi"

[project]
name = "myst-nb"
dynamic = ["version"]
description = "A Jupyter Notebook Sphinx reader built on top of the MyST markdown parser."
authors = [{name = "ExecutableBookProject", email = "chrisj_sewell@hotmail.com"}]
readme = "README.md"
license = {file = "LICENSE"}
classifiers = [
    "Development Status :: 4 - Beta",
    "Framework :: Sphinx :: Extension",
    "Intended Audience :: Developers",
    "License :: OSI Approved :: MIT License",
    "Programming Language :: Python :: 3",
    "Programming Language :: Python :: 3 :: Only",
    "Programming Language :: Python :: 3.8",
    "Programming Language :: Python :: 3.9",
    "Programming Language :: Python :: 3.10",
    "Programming Language :: Python :: Implementation :: CPython",
    "Programming Language :: Python :: Implementation :: PyPy",
    "Topic :: Software Development :: Libraries :: Python Modules",
    "Topic :: Text Processing :: Markup",
]
keywords = [
    "markdown",
    "lexer",
    "parser",
    "jupyter",
    "docutils",
    "sphinx",
]
requires-python = ">=3.8"
dependencies = [
    "importlib_metadata",
    "ipython",
    "jupyter-cache>=0.5,<0.7",
    "nbclient",  # nbclient version pinned by jupyter-client
    "myst-parser>=0.18.0",
    "nbformat~=5.0",
    "pyyaml",
    "sphinx>=4",
    "typing-extensions",
    # ipykernel is not a requirement of the library,
    # but is a common requirement for users (registers the python3 kernel)
    "ipykernel",
]

[project.urls]
Homepage = "https://github.com/executablebooks/myst-nb"
Documentation = "https://myst-nb.readthedocs.io"

[project.entry-points."myst_nb.renderers"]
default = "myst_nb.core.render:NbElementRenderer"

[project.entry-points."myst_nb.mime_renderers"]
example = "myst_nb.core.render:ExampleMimeRenderPlugin"

[project.entry-points."pygments.lexers"]
myst-ansi = "myst_nb.core.lexers:AnsiColorLexer"
ipythontb = "myst_nb.core.lexers:IPythonTracebackLexer"

[project.entry-points."jcache.readers"]
myst_nb_md = "myst_nb.core.read:myst_nb_reader_plugin"

[project.optional-dependencies]
code_style = ["pre-commit"]
rtd = [
    "alabaster",
    "altair",
    "bokeh",
<<<<<<< HEAD
    "coconut>=1.4.3,<2.3.0",
    "ipykernel>=5.5,<7.0",
=======
    "coconut>=1.4.3,<3.1.0",
    "ipykernel~=5.5",
>>>>>>> 51dfdab3
    "ipywidgets",
    "jupytext>=1.11.2,<1.15.0",
    "matplotlib",
    "numpy",
    "pandas",
    "plotly",
    "sphinx-book-theme>=0.3",
    "sphinx-copybutton",
    "sphinx-design~=0.4.0",
    "sphinxcontrib-bibtex",
    "sympy",
]
testing = [
    "coverage>=6.4,<8.0",
    "beautifulsoup4",
    "ipykernel>=5.5,<7.0",
    # for issue with 8.1.0 see https://github.com/ipython/ipython/issues/13554
    # TODO ipython 8.5 subtly changes output of test regressions
    # see https://ipython.readthedocs.io/en/stable/whatsnew/version8.html#restore-line-numbers-for-input
    "ipython!=8.1.0,<8.15",
    "ipywidgets>=8",
    "jupytext>=1.11.2,<1.15.0",
    "matplotlib>=3.5.3,<3.6",  # TODO mpl 3.6 subtly changes output of test regressions
    "nbdime",
    "numpy",
    "pandas",
    "pytest~=7.1",
    "pytest-cov>=3,<5",
    "pytest-regressions",
    "pytest-param-files~=0.3.3",
    "sympy>=1.10.1",
]

[project.scripts]
mystnb-quickstart = "myst_nb.cli:quickstart"
mystnb-to-jupyter = "myst_nb.cli:md_to_nb"
mystnb-docutils-html = "myst_nb.docutils_:cli_html"
mystnb-docutils-html5 = "myst_nb.docutils_:cli_html5"
mystnb-docutils-latex = "myst_nb.docutils_:cli_latex"
mystnb-docutils-xml = "myst_nb.docutils_:cli_xml"
mystnb-docutils-pseudoxml = "myst_nb.docutils_:cli_pseudoxml"

[tool.flit.module]
name = "myst_nb"

[tool.flit.sdist]
exclude = [
    "docs/",
    "tests/",
]

[tool.mypy]
show_error_codes = true
check_untyped_defs = true
strict_equality = true
no_implicit_optional = true
warn_unused_ignores = true

[[tool.mypy.overrides]]
module = ["myst_nb.*"]
# can only follow these imports when more of the code is typed
follow_imports = "skip"

[[tool.mypy.overrides]]
module = ["docutils.*", "nbformat.*", "jupyter_cache.*", "IPython.*", "pygments.*"]
ignore_missing_imports = true

[tool.isort]
profile = "black"
src_paths = ["myst_nb", "tests"]
force_sort_within_sections = true<|MERGE_RESOLUTION|>--- conflicted
+++ resolved
@@ -71,13 +71,8 @@
     "alabaster",
     "altair",
     "bokeh",
-<<<<<<< HEAD
-    "coconut>=1.4.3,<2.3.0",
+    "coconut>=1.4.3,<3.1.0",
     "ipykernel>=5.5,<7.0",
-=======
-    "coconut>=1.4.3,<3.1.0",
-    "ipykernel~=5.5",
->>>>>>> 51dfdab3
     "ipywidgets",
     "jupytext>=1.11.2,<1.15.0",
     "matplotlib",
